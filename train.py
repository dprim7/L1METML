--- conflicted
+++ resolved
@@ -134,7 +134,7 @@
         feature_pupcandi_array_xy[:,i,4] = feature_pupcandi_array[:,i,4]
         feature_pupcandi_array_xy[:,i,5] = feature_pupcandi_array[:,i,5]
     
-<<<<<<< HEAD
+
 	#labeling
     A=feature_pupcandi_array_xy[:,:,4]
     A=np.where(A==-1,3,A)
@@ -155,38 +155,7 @@
     print(A)
     print(B)
    
-=======
-    for i in range(nevents):
-        for j in range(number_of_pupcandis):
-            if feature_pupcandi_array_xy[i,j,4] == 1:
-                feature_pupcandi_array_xy[i,j,4] = 2
-            if feature_pupcandi_array_xy[i,j,4] == 0:
-                feature_pupcandi_array_xy[i,j,4] = 1
-            if feature_pupcandi_array_xy[i,j,4] == -1:
-                feature_pupcandi_array_xy[i,j,4] = 0
-
-
-            if feature_pupcandi_array_xy[i,j,5] == -211:
-                feature_pupcandi_array_xy[i,j,5] = 0
-            if feature_pupcandi_array_xy[i,j,5] == -130:
-                feature_pupcandi_array_xy[i,j,5] = 1
-            if feature_pupcandi_array_xy[i,j,5] == -22:
-                feature_pupcandi_array_xy[i,j,5] = 2
-            if feature_pupcandi_array_xy[i,j,5] == -13:
-                feature_pupcandi_array_xy[i,j,5] = 3
-            if feature_pupcandi_array_xy[i,j,5] == -11:
-                feature_pupcandi_array_xy[i,j,5] = 4
-            if feature_pupcandi_array_xy[i,j,5] == 11:
-                feature_pupcandi_array_xy[i,j,5] = 5
-            if feature_pupcandi_array_xy[i,j,5] == 13:
-                feature_pupcandi_array_xy[i,j,5] = 6
-            if feature_pupcandi_array_xy[i,j,5] == 22:
-                feature_pupcandi_array_xy[i,j,5] = 7
-            if feature_pupcandi_array_xy[i,j,5] == 130:
-                feature_pupcandi_array_xy[i,j,5] = 8
-            if feature_pupcandi_array_xy[i,j,5] == 211:
-                feature_pupcandi_array_xy[i,j,5] = 9
->>>>>>> a50f35e1
+
 
     
     # Convert target from pt phi to px, py
